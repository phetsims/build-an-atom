// Copyright 2017-2025, University of Colorado Boulder

/**
 * constants shared between one or more files
 *
 * @author John Blanco
 */

<<<<<<< HEAD
import Random from '../../../dot/js/Random.js';
=======
import BooleanProperty from '../../../axon/js/BooleanProperty.js';
>>>>>>> 24a22ec6
import buildAnAtom from '../buildAnAtom.js';

const VALID_CHALLENGES = [
  'counts-to-element',
  'counts-to-charge',
  'counts-to-mass',
  'counts-to-symbol-all',
  'counts-to-symbol-charge',
  'counts-to-symbol-mass',
  'counts-to-symbol-proton-count',
  'schematic-to-element',
  'schematic-to-charge',
  'schematic-to-mass',
  'schematic-to-symbol-all',
  'schematic-to-symbol-charge',
  'schematic-to-symbol-mass-number',
  'schematic-to-symbol-proton-count',
  'symbol-to-counts',
  'symbol-to-schematic'
] as const;

export const RANDOM = new Random( {
  seed: 1 // Seed will be changed by the GameMode.
} );

export type ChallengeType = typeof VALID_CHALLENGES[number];

const BAAConstants = {
  RESET_BUTTON_RADIUS: 20,
  MAX_CHALLENGE_ATTEMPTS: 2, // Note: Attempt is the same as a submission in BAAGameChallenge.
  VALID_CHALLENGES: VALID_CHALLENGES,
  ALWAYS_TRUE_PROPERTY: new BooleanProperty( true ),
  ALWAYS_FALSE_PROPERTY: new BooleanProperty( false )
};

BAAConstants.ALWAYS_TRUE_PROPERTY.lazyLink( () => assert && assert( false, 'this value should not be changed' ) );
BAAConstants.ALWAYS_FALSE_PROPERTY.lazyLink( () => assert && assert( false, 'this value should not be changed' ) );

buildAnAtom.register( 'BAAConstants', BAAConstants );

export default BAAConstants;<|MERGE_RESOLUTION|>--- conflicted
+++ resolved
@@ -6,11 +6,8 @@
  * @author John Blanco
  */
 
-<<<<<<< HEAD
+import BooleanProperty from '../../../axon/js/BooleanProperty.js';
 import Random from '../../../dot/js/Random.js';
-=======
-import BooleanProperty from '../../../axon/js/BooleanProperty.js';
->>>>>>> 24a22ec6
 import buildAnAtom from '../buildAnAtom.js';
 
 const VALID_CHALLENGES = [
