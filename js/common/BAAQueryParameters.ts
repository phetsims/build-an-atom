// Copyright 2016-2025, University of Colorado Boulder

/**
 * Query parameters supported by this simulation.
 *
 * @author Aadish Gupta
 */

import { QueryStringMachine } from '../../../query-string-machine/js/QueryStringMachineModule.js';
import buildAnAtom from '../buildAnAtom.js';

const BAAQueryParameters = QueryStringMachine.getAll( {

  // shows the game reward regardless of score
  reward: { type: 'flag' },

  challengesPerLevel: {
    type: 'number',
<<<<<<< HEAD
    defaultValue: 2
  },

  /**
   * Add a way to hide the stable/unstable checkbox for a research study, see https://github.com/phetsims/special-ops/issues/189
   */
  showStableUnstableCheckbox: {
    type: 'boolean',
    defaultValue: true
=======
    defaultValue: 5
>>>>>>> 24a22ec6
  }
} );

buildAnAtom.register( 'BAAQueryParameters', BAAQueryParameters );

export default BAAQueryParameters;<|MERGE_RESOLUTION|>--- conflicted
+++ resolved
@@ -16,19 +16,7 @@
 
   challengesPerLevel: {
     type: 'number',
-<<<<<<< HEAD
     defaultValue: 2
-  },
-
-  /**
-   * Add a way to hide the stable/unstable checkbox for a research study, see https://github.com/phetsims/special-ops/issues/189
-   */
-  showStableUnstableCheckbox: {
-    type: 'boolean',
-    defaultValue: true
-=======
-    defaultValue: 5
->>>>>>> 24a22ec6
   }
 } );
 
