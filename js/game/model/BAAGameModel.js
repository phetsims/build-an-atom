--- conflicted
+++ resolved
@@ -130,13 +130,11 @@
 
     tandem.addInstance( this, TBAAGameModel );
 
-<<<<<<< HEAD
     // @private (phet-io) {Array.<Array.<BAAGameChallenge>} - when set by the PhET-iO API, these challenges will be
     // used instead of randomly generated
-=======
+    this.predeterminedChallenges = [];
     // @private (phet-io) {Array.<Array.<BAAGameChallenge>} - when set by the PhET-iO API, these challenges will
     // be used instead of randomly generated
->>>>>>> 2eb26e80
     this.predeterminedChallenges = [];
   }
 
