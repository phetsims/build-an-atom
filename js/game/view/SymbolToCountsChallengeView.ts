--- conflicted
+++ resolved
@@ -64,8 +64,6 @@
   public override reset(): void {
     this.interactiveParticleCountsNode.reset();
   }
-<<<<<<< HEAD
-=======
 
   public override createAnswerNode(): Node {
 
@@ -81,13 +79,6 @@
     );
     return new Text( answerTextProperty, BAAConstants.SHOW_ANSWER_TEXT_OPTIONS );
   }
-
-  public override dispose(): void {
-    this.disposeSymbolToCountsChallengeView();
-
-    super.dispose();
-  }
->>>>>>> 57b48440
 }
 
 buildAnAtom.register( 'SymbolToCountsChallengeView', SymbolToCountsChallengeView );
