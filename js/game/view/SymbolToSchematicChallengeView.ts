// Copyright 2013-2025, University of Colorado Boulder

/**
 * View for game challenges where the user is presented with a chemical symbol
 * including atomic number, mass number, and charge, and needs to determine
 * the number of protons, neutrons, and electrons that comprise the atom.
 *
 * @author John Blanco
 */

import DerivedStringProperty from '../../../../axon/js/DerivedStringProperty.js';
import Bounds2 from '../../../../dot/js/Bounds2.js';
import Vector2 from '../../../../dot/js/Vector2.js';
import ModelViewTransform2 from '../../../../phetcommon/js/view/ModelViewTransform2.js';
import Node from '../../../../scenery/js/nodes/Node.js';
import Text from '../../../../scenery/js/nodes/Text.js';
import ParticleCountDisplay from '../../../../shred/js/view/ParticleCountDisplay.js';
import Tandem from '../../../../tandem/js/Tandem.js';
import buildAnAtom from '../../buildAnAtom.js';
import BAAConstants from '../../common/BAAConstants.js';
import InteractiveSchematicAtom from '../../common/view/InteractiveSchematicAtom.js';
import AnswerAtom from '../model/AnswerAtom.js';
import SymbolToSchematicChallenge from '../model/SymbolToSchematicChallenge.js';
import ChallengeView from './ChallengeView.js';
import InteractiveSymbolNode from './InteractiveSymbolNode.js';

class SymbolToSchematicChallengeView extends ChallengeView {

  public override challenge: SymbolToSchematicChallenge;
  public interactiveSchematicAtom: InteractiveSchematicAtom;

  public constructor( challenge: SymbolToSchematicChallenge, layoutBounds: Bounds2, tandem: Tandem ) {

    // Create the model-view transform used by the schematic atom.
    const modelViewTransform = ModelViewTransform2.createSinglePointScaleInvertedYMapping(
      Vector2.ZERO,
      new Vector2( layoutBounds.width * 0.275, layoutBounds.height * 0.45 ),
      0.75
    );

    super( challenge, layoutBounds, tandem );

    this.challenge = challenge;

    this.interactiveSchematicAtom = new InteractiveSchematicAtom( challenge.buildAnAtomModel, modelViewTransform, {
      tandem: tandem.createTandem( 'interactiveSchematicAtom' ),
      scale: 0.95 // Scale down the atom to fit well in the challenge view, value empirically determined
    } );

    // Add interactive schematic atom.
    this.interactiveAnswerNode.addChild( this.interactiveSchematicAtom );

    // Add the particle count indicator.  The width is empirically determined to match the layout in the design doc.
    const particleCountDisplay = new ParticleCountDisplay( challenge.buildAnAtomModel.atom, {
      bottom: this.interactiveSchematicAtom.top,
      left: this.interactiveSchematicAtom.left,
      tandem: tandem.createTandem( 'particleCountDisplay' )
    } );
    this.interactiveSchematicAtom.addChild( particleCountDisplay );

    // Symbol
    const interactiveSymbolNode = new InteractiveSymbolNode( challenge.answerAtom, tandem.createTandem( 'interactiveSymbolNode' ) );
    interactiveSymbolNode.scale( 0.75 );
    this.challengePresentationNode.addChild( interactiveSymbolNode );

    // Layout
    interactiveSymbolNode.centerX = layoutBounds.width * 0.27;
    interactiveSymbolNode.centerY = layoutBounds.height * 0.52;
    this.interactiveSchematicAtom.centerX = layoutBounds.width * 0.745;
    this.interactiveSchematicAtom.centerY = layoutBounds.height * 0.51;
  }

  public override checkAnswer(): void {
    const userSubmittedAnswer = new AnswerAtom( {
      protonCount: this.challenge.buildAnAtomModel.atom.protonCountProperty.value,
      neutronCount: this.challenge.buildAnAtomModel.atom.neutronCountProperty.value,
      electronCount: this.challenge.buildAnAtomModel.atom.electronCountProperty.value
    } );
    this.challenge.checkAnswer( userSubmittedAnswer );
  }

  public override reset(): void {
    this.challenge.buildAnAtomModel.reset();
  }

  public override displayCorrectAnswer(): void {
    this.challenge.buildAnAtomModel.setAtomConfiguration( this.challenge.answerAtom );
  }
<<<<<<< HEAD
=======

  public override createAnswerNode(): Node {

    const answerTextProperty = new DerivedStringProperty(
      [
        this.challenge.answerAtom.protonCountProperty,
        this.challenge.answerAtom.neutronCountProperty,
        this.challenge.answerAtom.electronCountProperty
      ],
      ( protonCount: number, neutronCount, electronCount ) => {
        return `Protons: ${protonCount}, Neutrons: ${neutronCount}, Electrons: ${electronCount}`;
      }
    );
    return new Text( answerTextProperty, BAAConstants.SHOW_ANSWER_TEXT_OPTIONS );
  }

  public override dispose(): void {
    this.disposeSymbolToSchematicChallengeView();
    super.dispose();
  }
>>>>>>> 57b48440
}

buildAnAtom.register( 'SymbolToSchematicChallengeView', SymbolToSchematicChallengeView );

export default SymbolToSchematicChallengeView;<|MERGE_RESOLUTION|>--- conflicted
+++ resolved
@@ -86,8 +86,6 @@
   public override displayCorrectAnswer(): void {
     this.challenge.buildAnAtomModel.setAtomConfiguration( this.challenge.answerAtom );
   }
-<<<<<<< HEAD
-=======
 
   public override createAnswerNode(): Node {
 
@@ -103,12 +101,6 @@
     );
     return new Text( answerTextProperty, BAAConstants.SHOW_ANSWER_TEXT_OPTIONS );
   }
-
-  public override dispose(): void {
-    this.disposeSymbolToSchematicChallengeView();
-    super.dispose();
-  }
->>>>>>> 57b48440
 }
 
 buildAnAtom.register( 'SymbolToSchematicChallengeView', SymbolToSchematicChallengeView );
